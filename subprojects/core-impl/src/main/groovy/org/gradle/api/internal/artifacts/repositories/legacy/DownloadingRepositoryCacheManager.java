--- conflicted
+++ resolved
@@ -91,12 +91,7 @@
 
                 ModuleVersionIdentifier moduleVersionId = DefaultModuleVersionIdentifier.newId(artifact.getModuleRevisionId());
                 ModuleComponentIdentifier componentIdentifier = DefaultModuleComponentIdentifier.newId(moduleVersionId);
-<<<<<<< HEAD
-                ModuleVersionArtifactIdentifier artifactId = new DefaultModuleVersionArtifactIdentifier(componentIdentifier, artifact);
-                File artifactFile = downloadAndCacheArtifactFile(new DefaultModuleVersionArtifactMetaData(artifactId), artifact, resourceDownloader, artifactRef.getResource());
-=======
                 File artifactFile = downloadAndCacheArtifactFile(new DefaultModuleVersionArtifactMetaData(componentIdentifier, artifact), artifact, resourceDownloader, artifactRef.getResource());
->>>>>>> cef5b5c2
 
                 adr.setDownloadTimeMillis(System.currentTimeMillis() - start);
                 adr.setSize(artifactFile.length());
