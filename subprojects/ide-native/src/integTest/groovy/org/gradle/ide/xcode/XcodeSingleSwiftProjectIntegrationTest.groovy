--- conflicted
+++ resolved
@@ -121,10 +121,6 @@
 apply plugin: 'swift-library'
 apply plugin: 'xctest'
 """
-<<<<<<< HEAD
-=======
-        def lib = new SwiftLibWithXCTestWithInfoPlist()
->>>>>>> 70f42d53
         lib.writeToProject(testDirectory)
 
         when:
@@ -145,41 +141,11 @@
 
         project.products.children.size() == 1
         project.products.children[0].path == sharedLib("build/lib/main/debug/App").absolutePath
-<<<<<<< HEAD
-=======
-    }
-
-    @Requires(TestPrecondition.MAC_OS_X)
-    def "can create xcode project for xctest enabled component without Info.plist"() {
-        given:
-        buildFile << """
-apply plugin: 'swift-library'
-apply plugin: 'xctest'
-"""
-        def lib = new SwiftLibWithXCTest()
-        lib.writeToProject(testDirectory)
-
-        when:
-        succeeds("xcode")
-
-        then:
-        executedAndNotSkipped(":xcodeProject", ":xcodeSchemeAppSharedLibrary", ":xcodeProjectWorkspaceSettings", ":xcode")
-
-        def project = rootXcodeProject.projectFile
-        project.mainGroup.assertHasChildren(['Products', 'build.gradle'] + lib.files*.name)
-        project.buildConfigurationList.buildConfigurations.name == [DefaultXcodeProject.BUILD_DEBUG, DefaultXcodeProject.BUILD_RELEASE, DefaultXcodeProject.TEST_DEBUG]
-
-        project.targets.size() == 4
-        assertTargetIsDynamicLibrary(project.targets[0], 'App')
-        assertTargetIsUnitTest(project.targets[1], 'AppTest')
-        assertTargetIsIndexer(project.targets[2], 'App')
-        assertTargetIsIndexer(project.targets[3], 'AppTest')
->>>>>>> 70f42d53
 
         where:
         scenario                  | lib
-        "swift lib without plist" | new SwiftLibWithXCTestWithoutInfoPlist()
-        "swift lib with plist"    | new SwiftLibWithXCTest()
+        "swift lib without plist" | new SwiftLibWithXCTest()
+        "swift lib with plist"    | new SwiftLibWithXCTestWithInfoPlist()
     }
 
     @Requires(TestPrecondition.XCODE)
