/*
 * Copyright 2014 the original author or authors.
 *
 * Licensed under the Apache License, Version 2.0 (the "License");
 * you may not use this file except in compliance with the License.
 * You may obtain a copy of the License at
 *
 *      http://www.apache.org/licenses/LICENSE-2.0
 *
 * Unless required by applicable law or agreed to in writing, software
 * distributed under the License is distributed on an "AS IS" BASIS,
 * WITHOUT WARRANTIES OR CONDITIONS OF ANY KIND, either express or implied.
 * See the License for the specific language governing permissions and
 * limitations under the License.
 */

package org.gradle.language.base
import org.gradle.integtests.fixtures.AbstractIntegrationSpec
import org.gradle.integtests.fixtures.Sample
import org.gradle.util.TextUtil
import org.junit.Rule

class CustomComponentSampleIntegTest extends AbstractIntegrationSpec {
    @Rule Sample customComponent = new Sample(temporaryFolder, "customComponent")

    def "can create custom component with binaries"() {
        given:
        sample customComponent
        customComponent.dir.file("build.gradle") << """

task checkModel << {
    assert project.componentSpecs.size() == 2
    def titleAImage = project.componentSpecs.TitleA
    assert titleAImage instanceof ImageComponent
    assert titleAImage.projectPath == project.path
    assert titleAImage.displayName == "DefaultImageComponent 'TitleA'"
    assert titleAImage.binaries.collect{it.name}.sort() == ['titleA14pxBinary', 'titleA28pxBinary', 'titleA40pxBinary']
}

"""
        expect:
        succeeds "checkModel"
    }

    def "can create all binaries"() {
        given:
        sample customComponent
        when:
        succeeds "assemble"
        then:
<<<<<<< HEAD
        executedAndNotSkipped ":renderTitleA14pxSvg", ":titleA14pxBinary", ":renderTitleA28pxSvg", ":titleA28pxBinary", ":renderTitleA40pxSvg",
                              ":titleA40pxBinary", ":renderTitleB14pxSvg", ":titleB14pxBinary", ":renderTitleB28pxSvg", ":titleB28pxBinary",
                              ":renderTitleB40pxSvg", ":titleB40pxBinary", ":assemble"

        and:
        customComponent.dir.file("build/renderedSvg").assertHasDescendants("TitleA_14px.svg", "TitleA_28px.svg", "TitleA_40px.svg", "TitleB_14px.svg",
                                                                         "TitleB_28px.svg", "TitleB_40px.svg")
=======
        output.contains(TextUtil.toPlatformLineSeparators(""":coreOsxBinaryCreationTask
:coreOsxBinary
:coreUnixBinaryCreationTask
:coreUnixBinary
:coreWindowsBinaryCreationTask
:coreWindowsBinary
:featureOsxBinaryCreationTask
:featureOsxBinary
:featureUnixBinaryCreationTask
:featureUnixBinary
:featureWindowsBinaryCreationTask
:featureWindowsBinary
:assemble

BUILD SUCCESSFUL"""))
        and:
        customComponent.dir.file("build/binaries").assertHasDescendants("coreOsxBinary.svg", "coreUnixBinary.svg", "coreWindowsBinary.svg", "featureOsxBinary.svg",
                                                                        "featureUnixBinary.svg", "featureWindowsBinary.svg")
>>>>>>> 8c623d67
    }
}<|MERGE_RESOLUTION|>--- conflicted
+++ resolved
@@ -48,7 +48,6 @@
         when:
         succeeds "assemble"
         then:
-<<<<<<< HEAD
         executedAndNotSkipped ":renderTitleA14pxSvg", ":titleA14pxBinary", ":renderTitleA28pxSvg", ":titleA28pxBinary", ":renderTitleA40pxSvg",
                               ":titleA40pxBinary", ":renderTitleB14pxSvg", ":titleB14pxBinary", ":renderTitleB28pxSvg", ":titleB28pxBinary",
                               ":renderTitleB40pxSvg", ":titleB40pxBinary", ":assemble"
@@ -56,25 +55,5 @@
         and:
         customComponent.dir.file("build/renderedSvg").assertHasDescendants("TitleA_14px.svg", "TitleA_28px.svg", "TitleA_40px.svg", "TitleB_14px.svg",
                                                                          "TitleB_28px.svg", "TitleB_40px.svg")
-=======
-        output.contains(TextUtil.toPlatformLineSeparators(""":coreOsxBinaryCreationTask
-:coreOsxBinary
-:coreUnixBinaryCreationTask
-:coreUnixBinary
-:coreWindowsBinaryCreationTask
-:coreWindowsBinary
-:featureOsxBinaryCreationTask
-:featureOsxBinary
-:featureUnixBinaryCreationTask
-:featureUnixBinary
-:featureWindowsBinaryCreationTask
-:featureWindowsBinary
-:assemble
-
-BUILD SUCCESSFUL"""))
-        and:
-        customComponent.dir.file("build/binaries").assertHasDescendants("coreOsxBinary.svg", "coreUnixBinary.svg", "coreWindowsBinary.svg", "featureOsxBinary.svg",
-                                                                        "featureUnixBinary.svg", "featureWindowsBinary.svg")
->>>>>>> 8c623d67
     }
 }